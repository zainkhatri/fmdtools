"""
File Name: resultdisp/graph.py
Author: Daniel Hulse
Created: November 2019 (Refactored April 2020)

Description: Gives graph-level visualizations of the model.

Public user-facing methods:
    - set_pos:                      Set graph node positions manually
    - show:                         Plots a single graph object g.
    - history:                      Displays plots of the graph over time given a dict history of graph objects
    - result_from:                  Plots a representation of the model graph at a specific time in the results history.
    - results_from:                 Plots a set of representations of the model graph at given times in the results history.
    - animation_from:               Creates an animation of the model graph using results at given times in the results history.
Private/helper methods: 
    - update_bipplot:               updates a bipartite graph plot at a given timestep t_ind given the result history reshist
    - update_graphplot:             updates a graph plot at a given timestep t_ind given the result history reshist
    - plot_normgraph:               Plots a standard graph. 
    - plot_bipgraph:                Plots a bipartite graph. 
    - get_plotlabels:               Assigns labels to a graph g from reshist at time t so that it can be plotted
"""


import networkx as nx
import numpy as np
import matplotlib.pyplot as plt
import matplotlib.animation
from matplotlib.patches import Patch
import netgraph
from pyvis.network import Network
from IPython.display import Image, display, SVG

def set_pos(g, gtype='normal',scale=1,node_color='lightgray', label_size=7, initpos={}, figsize=(6,4)):
    """
    Provides graphical interface to set graph node positions. If model is provided, it will also set the positions in the model object. 
    
    To work, this method must be opened in an external window, so change the IPython before use usings %matplotlib qt' (or '%matplotlib osx')

    Parameters
    ----------
    g : networkx graph or model
        normal or bipartite graph of the model of interest
    gtype : 'normal' or 'bipartite', optional
        Type of graph to plot. The default is 'normal'.
    scale : float, optional
        scale for the node sizes. The default is 1.
    node_color : str, optional
        color to use for the nodes. The default is 'lightgray'.
    label_size : float, optional
        size to use for the labels. The default is 8.
    initpos : dict, optional
        dict of initial positions for the labels (e.g. from nx.spring_layout). The default is {}.
    figsize : tuple, optional
        size of matplotlib frame. Default is (6,4)

    Returns
    -------
    pos: dict
        dict of node positions for use in graph plotting functions
    """
    set_mdl=False
    if type(g) not in [nx.classes.graph.Graph, nx.classes.digraph.DiGraph]:
        mdl=g
        set_mdl=True
        if gtype=='normal':         g=mdl.graph
        elif gtype=='bipartite':    g=mdl.bipartite
        elif gtype=='typegraph':    g=mdl.return_typegraph()
    plt.ion()
    fig = plt.figure()
    if gtype=='normal':
        if not initpos: initpos = nx.shell_layout(g)
        edgeflows={}
        for edge in g.edges:
            flows=list(g.get_edge_data(edge[0],edge[1]).keys())
            edgeflows[edge[0],edge[1]]=''.join(flow for flow in flows)
        plot_instance = netgraph.InteractiveGraph(g,node_size=20*scale,node_shape='s',node_color=node_color, node_edge_width=0, node_positions=initpos, edge_labels=edgeflows, edge_label_font_size=label_size, node_labels={n:n for n in g.nodes},node_label_fontdict={'size':label_size, 'fontweight':'bold'})
    elif gtype=='bipartite':
        if not initpos: initpos = nx.spring_layout(g)
        plot_instance = netgraph.InteractiveGraph(g,node_size=7*scale,node_color=node_color, node_edge_width=0, node_positions=initpos, node_labels={n:n for n in g.nodes},node_label_fontdict={'size':label_size, 'fontweight':'bold'})
    elif gtype=='typegraph':
        plot_instance = netgraph.InteractiveGraph(g,node_size=7*scale,node_color=node_color, node_edge_width=0, node_layout='dot', node_labels={n:n for n in g.nodes},node_label_fontdict={'size':label_size, 'fontweight':'bold'})
    plt.title("Click and drag to place nodes.")
    plt.xlabel("Close window to continue...")
    plt.show(block=False)
    t=0
    while plt.fignum_exists(fig.number):
        plt.pause(0.1)
        t+=0.1
    if t< 0.2:
        print("Cannot place nodes in inline version of plot. Use '%matplotlib qt' (or '%matplotlib osx') to open in external window")
    pos = {node:list(loc) for node,loc in plot_instance.node_positions.items()}
    if set_mdl:
        if gtype=='normal':         mdl.graph_pos = pos
        elif gtype=='bipartite':    mdl.bipartite_pos = pos  
    return pos

def show(g, gtype='normal', renderer = 'matplotlib', filename="", **kwargs):
    """
    Plots a single graph object g.

    Parameters
    ----------
    g : networkx graph or model
        The multigraph to plot
    gtype : 'normal' or 'bipartite'
        Type of graph input to show--normal (multgraph) or bipartite
    renderer : 'matplotlib' or 'graphviz' or 'pyviz' or 'netgraph'
        Renderer to use with the drawing. Renderer must be installed. Default is 'matplotlib'
    filename : string, optional
        the filename for the output. The default is '' (in which a file is not saved except in pyviz).
    **kwargs : dictionary
        keyword arguments for the individual methods. See the documentation for 
            graph.show_graphviz
            graph.show_maplotlib
            graph.show_pyviz
            graph.show_netgraph
        for more information on these arguments
    """
    if renderer=='graphviz':
        dot = show_graphviz(g, gtype, filename='',  **kwargs)
        return dot
    elif renderer == 'matplotlib':
        fig, ax = show_matplotlib(g, gtype=gtype, filename=filename, **kwargs)
        return fig, ax
    elif renderer =='netgraph':
        fig, ax, gra = show_netgraph(g, gtype=gtype, filename=filename, **kwargs)
        return fig, ax, gra
    elif renderer == 'pyviz':
        n = show_pyviz(g, gtype=gtype, filename=filename, **kwargs)
        return n

def show_matplotlib(g, gtype='normal', filename='', filetype='png', pos=[], scale=1, faultscen=[], time=[], figsize=(6,4), showfaultlabels=True, highlight=[], colors=['lightgray','orange', 'red'], heatmap={}, cmap=plt.cm.coolwarm):
    """
    Plots a single graph object g using matplotlib

    Parameters
    ----------
    g : networkx graph or model
        The multigraph to plot
    gtype : 'normal' or 'bipartite'
        Type of graph input to show--normal (multgraph) or bipartite
    filename : string
        Name to give the saved file, if saved. Default is '' (not saving the file)
    filetype : string
        Type of file to save the figure as (if saving)
    pos : dict
        Positions for nodes
    scale: float
        Changes sizes of nodes in bipartite graph
    faultscen : str, optional
        Name of the fault scenario (for the title). The default is [].
    time : float, optional
        Time of fault injection. The default is [].
    showfaultlabels : bool, optional
        Whether or not to label the faults on the functions. The default is True.
    highlight : list, optional
        Functions/flows to highlight using [faulty functions, degraded functions, degraded flows] labelling scheme.
        Used for custom overlays. Default is []
    colors : list, optional
        List of colors to use for nominal, degraded, and faulty functions/flows.
        Default is: ['lightgray','orange', 'red']
    heatmap : dict, optional
        A heatmap dictionary to overlay on the plot. The default is {}.
    cmap : mpl colormap
        Colormap to use for heatmap visualizations

    Returns
    -------
    fig, ax : matplotlib figure/axis
        Matplotlib figure object of the drawn graph
    """
    if type(g) not in [nx.classes.graph.Graph, nx.classes.digraph.DiGraph]:
        mdl=g
        g, pos = get_graph_pos(mdl,pos, gtype)
    fig = plt.figure(figsize=figsize)
    if gtype=='normal':
        edgeflows=dict()
        if not pos: pos=nx.shell_layout(g)
        nodesize=scale*2000
        font_size=scale*12
        for edge in g.edges:
            flows=list(g.get_edge_data(edge[0],edge[1]).keys())
            edgeflows[edge[0],edge[1]]=''.join(flow for flow in flows)
        if heatmap:
            colors=[]
            for node in g.nodes():
                colors = colors +[heatmap.get(node,0.0)]
                nx.draw_networkx_edges(g,pos, width=2)
            nx.draw_networkx_nodes(g,pos,node_size=nodesize, node_shape='s', node_color=colors, cmap=cmap, alpha=0.7)
            nx.draw_networkx_edge_labels(g,pos,edge_labels=edgeflows, font_size=font_size, font_weight='bold')
            labels={node:node for node in g.nodes} 
            nx.draw_networkx_labels(g, pos, labels=labels,font_size=font_size, font_weight='bold')
        elif highlight:
            faultnodes = highlight[0]
            degradednodes = highlight[1]
            faultedges = highlight[2]
            if showfaultlabels: faultlabels = {f:[str(i)] for i,f in enumerate(faultnodes)}
            else:               faultlabels = {}
            faultflows = {edge:''.join([' ',''.join(flow+' ' for flow in g.edges[edge])]) for edge in faultedges}
            fig_axis = plot_normgraph(g, edgeflows, faultnodes, degradednodes, faultflows, faultlabels, faultedges, faultflows, faultscen, time, showfaultlabels, edgeflows, scale=scale, pos=pos,colors=colors, show=False)
        else:
            labels, faultnodes, degradednodes, faults, faultlabels = get_graph_annotations(g, gtype)
            if not list(g.nodes(data='status'))[0][1]: faultedges = {}; faultflows = {}
            else:
                faultedges = [edge for edge in g.edges if any([g.edges[edge][flow].get('status','nom')=='Degraded' for flow in g.edges[edge]])]
                faultflows = {edge:''.join([' ',''.join(flow+' ' for flow in g.edges[edge] if g.edges[edge][flow]['status']=='Degraded')]) for edge in faultedges}
            fig_axis = plot_normgraph(g, edgeflows, faultnodes, degradednodes, faultflows, faultlabels, faultedges, faultflows, faultscen, time, showfaultlabels, edgeflows, scale=scale, pos=pos,colors=colors, show=False)
    elif gtype in ['bipartite', 'component']:
        labels={node:node for node in g.nodes}
        functions = [f for f, val in g.nodes.items() if val['bipartite']==0]
        flows = [f for f, val in g.nodes.items() if val['bipartite']==1]
        if not pos: pos=nx.spring_layout(g)
        nodesize=scale*700
        font_size=scale*6
        if heatmap:
            #nx.draw(g, pos, node_size=nodesize,node_color = 'k', alpha=0.3)
            functioncolors = []; flowcolors = []
            for node in functions:
                functioncolors = functioncolors + [heatmap.get(node, 0.0)]
            for node in flows:
                flowcolors = flowcolors + [heatmap.get(node, 0.0)]
            nx.draw_networkx_edges(g, pos)
            nx.draw_networkx_nodes(g, pos, nodelist=functions,  node_color=functioncolors, cmap=cmap, alpha=0.6, node_size=nodesize, node_shape='s')
            nx.draw_networkx_nodes(g, pos, nodelist=flows,  node_color=flowcolors, cmap=cmap, alpha=0.6, node_size=nodesize)
            nx.draw_networkx_labels(g, pos, labels=labels,font_size=font_size, font_weight='bold')
            if faultscen:   plt.title('Propagation of faults to '+faultscen+' at t='+str(time))
        elif highlight:
            faultnodes = highlight[0]
            degradednodes = highlight[1]
            if showfaultlabels: faultlabels = {f:[str(i)] for i,f in enumerate(faultnodes)}
            else:               faultlabels={}
            fig_axis = plot_bipgraph(g, labels, faultnodes, degradednodes, faultlabels,faultscen, time, showfaultlabels=showfaultlabels, scale=scale, pos=pos, colors=colors, functions = functions, flows=flows, show=False)
        else:                                      #plots graph with status information 
            labels, faultnodes, degradednodes, faults, faultlabels = get_graph_annotations(g, gtype)
            fig_axis = plot_bipgraph(g, labels, faultnodes, degradednodes, faultlabels,faultscen, time, showfaultlabels=showfaultlabels, scale=scale, pos=pos, colors=colors, functions = functions, flows=flows, show=False)
    elif gtype == 'typegraph':
        if not pos: pos = netgraph.get_sugiyama_layout(list(g.edges), nodes=g.nodes)
        if heatmap or highlight: raise Exception("Invalid option for typegraph--not implemented")
        if "mdl" in locals():
            nx.draw(g, pos=pos, with_labels=True, node_size=scale*700, font_size=scale*8, font_weight='bold', node_color=colors[0])
        else:
            #faultnodes = list({o.__class__.__name__ for f,o in mdl.fxns.items() if o.any_faults()})
            labels, faultnodes, degradednodes, faults, faultlabels = get_graph_annotations(g, gtype)
            fig_axis =plot_bipgraph(g,labels, faultnodes, degradednodes, faultlabels, faultscen, time, showfaultlabels=showfaultlabels, scale=scale, pos=pos, colors=colors, show=False)
    if filename:fig.savefig(filename=filename, format=filetype, bbox_inches = 'tight', pad_inches = 0)
    return fig, fig.axes[0]
def show_graphviz(g, gtype='normal', faultscen=[], time=[],filename='',filetype='png', showfaultlabels=True, highlight=[], colors=['lightgray','orange', 'red'], heatmap={}, cmap=plt.cm.coolwarm, **kwargs):
    """
    Translates an existing nx graph to a graphviz graph. Saves the graph output and dot file.
    Called from show() by passing in graphviz=True and filename
    
    Parameters
    ----------
    g : nx graph object or model
        The multigraph to plot
    gtype : string, optional
        Type of graph input to show
        values are 'normal', 'bipartite', or 'typegraph'. The default is 'normal'.
    filename : string, optional
        the filename for the rendered output (if any). The default is '' (in which the file is not saved).
    filetype : string
        Type of file to save the figure as (if saving)
    faultscen : str, optional
        Name of the fault scenario (for the title). The default is [].
    time : float, optional
        Time of fault injection. The default is [].
    showfaultlabels : bool, optional
        Whether or not to label the faults on the functions. The default is True.
    highlight : list, optional
        Functions/flows to highlight using [faulty functions, degraded functions, degraded flows] labelling scheme.
        Used for custom overlays. Default is []
    colors : list, optional
        List of colors to use for nominal, degraded, and faulty functions/flows.
        Default is: ['lightgray','orange', 'red']
    heatmap : dict, optional
        A heatmap dictionary to overlay on the plot. The default is {}.
    cmap : mpl colormap
        Colormap to use for heatmap visualization
    **kwargs : dictionary
        dictionary of graphviz attributes used to customize the output.
        this includes layout, overlap, node padding, node separation, font, fontsize, etc.
        see http://www.graphviz.org/doc/info/attrs.html for all options

    Returns
    -------
    dot: a graphviz object

    """
    Digraph, Graph = gv_import_check()
    #setting up default layouts for graph types
    if gtype == 'bipartite': 
        kwargs["layout"] = kwargs.get("layout", "twopi")
        kwargs["overlap"] = kwargs.get("overlap", "voronoi")
    elif gtype == 'typegraph':
        kwargs["pad"] = kwargs.get("pad", "0.5")
        kwargs["ranksep"] = kwargs.get("ranksep", "2")
<<<<<<< HEAD
    #checking type of g -- calls :if not nx
=======
    extra_kwargs = ['pos', 'scale']
    for ex in extra_kwargs:
        if ex in kwargs:
            del kwargs[ex]
    #checking type of g -- calls show if not nx
>>>>>>> 3c4a0738
    if type(g) not in [nx.classes.graph.Graph, nx.classes.digraph.DiGraph]:
        mdl=g
        g, pos = get_graph_pos(mdl, kwargs.get('pos', []), gtype)
    #bipartite
    if gtype == 'bipartite':
        functions = [f for f, val in g.nodes.items() if val['bipartite']==0]
        flows = [f for f, val in g.nodes.items() if val['bipartite']==1]
        edges = g.edges
        #handles faults
        labels, faultnodes, degradednodes, faults, faultlabels = get_graph_annotations(g, gtype)
        faultlabels_form = {node:''.join(['\n\n ',''.join(f+' ' for f in fault if f!='nom')]) for node,fault in faultlabels.items() if fault!={'nom'}}
        #handles heatmap and highlight
        if highlight != []:
            faultnodes = highlight[0]
            degradednodes = highlight[1]
        colors_dict = gv_colors(g, gtype, colors, heatmap, cmap, faultnodes, degradednodes, functions=functions, flows=flows)
        dot = Graph(comment="model network", graph_attr=kwargs)
        dot = plot_gv_bipartite(g, faultnodes, degradednodes, faultlabels_form, faultscen, time, showfaultlabels, colors_dict, functions, flows, edges, dot)
    #typegraph
    elif gtype == 'typegraph':
        dot = Digraph(comment="model type graph network", graph_attr=kwargs)
        for node in g.nodes:
            dot.node(node,style="filled")
        for edge in g.edges:
            dot.edge(edge[0], edge[1])
    #normal graph
    elif gtype == 'normal':
        #handles faults
        edgeflows=dict()
        for edge in g.edges:
            flows=list(g.get_edge_data(edge[0],edge[1]).keys())
            edgeflows[edge[0],edge[1]]=''.join(flow for flow in flows)
        if highlight != []:
            faultnodes = highlight[0]
            degradednodes = highlight[1]
            faultedges = highlight[2]
            if showfaultlabels: faultlabels = {f:[str(i)] for i,f in enumerate(faultnodes)}
            else:               faultlabels = {}
            faultflows = {edge:''.join([' ',''.join(flow+' ' for flow in g.edges[edge])]) for edge in faultedges}
        else:
            labels, faultnodes, degradednodes, faults, faultlabels = get_graph_annotations(g, gtype)
            if not list(g.nodes(data='status'))[0][1]: faultedges = {}; faultflows = {}
            else:
                faultedges = [edge for edge in g.edges if any([g.edges[edge][flow].get('status','nom')=='Degraded' for flow in g.edges[edge]])]
                faultflows = {edge:''.join([' ',''.join(flow+' ' for flow in g.edges[edge] if g.edges[edge][flow]['status']=='Degraded')]) for edge in faultedges}
        #handles heatmap and highlight
        faultlabels_form = {node:''.join(['\n\n ',''.join(f+' ' for f in fault if f!='nom')]) for node,fault in faultlabels.items() if fault!={'nom'}}
        colors_dict = gv_colors(g, gtype, colors=colors, heatmap=heatmap, cmap=cmap, faultnodes=faultnodes, degradednodes=degradednodes, faultedges=faultflows, edgeflows=edgeflows)
        dot = Graph(comment="model network", graph_attr=kwargs)
        dot = plot_gv_normgraph(g, edgeflows, faultnodes, degradednodes, faultflows, faultlabels_form, faultedges, faultscen, time, showfaultlabels, colors_dict, dot)
            
    #rendering
    dot.attr(outputorder = "edgesfirst")
    if filename:    dot.render(filename = filename+gtype, format = filetype)
    else:           display(SVG(dot._repr_svg_()))
    return dot
def show_netgraph(g, gtype='normal', filename='', filetype='png', pos=[], scale=1, faultscen=[], time=[], figsize=(6,4), showfaultlabels=True, highlight=[], colors=['lightgray','orange', 'red'], **kwargs):
    """
    Plots a single graph object g using netgraph

    Parameters
    ----------
    g : networkx graph or model
        The multigraph to plot
    gtype : 'normal' or 'bipartite'
        Type of graph input to show--normal (multgraph) or bipartite
    filename : string
        Name to give the saved file, if saved. Default is '' (not saving the file)
    filetype : string
        Type of file to save the figure as (if saving)
    pos : dict
        Positions for nodes
    scale: float
        Changes sizes of nodes in bipartite graph
    faultscen : str, optional
        Name of the fault scenario (for the title). The default is [].
    time : float, optional
        Time of fault injection. The default is [].
    showfaultlabels : bool, optional
        Whether or not to label the faults on the functions. The default is True.
    highlight : list, optional
        Functions/flows to highlight using [faulty functions, degraded functions, degraded flows] labelling scheme.
        Used for custom overlays. Default is []
    colors : list, optional
        List of colors to use for nominal, degraded, and faulty functions/flows.
        Default is: ['lightgray','orange', 'red']
    Returns
    -------
    fig, ax : matplotlib figure/axis
        Matplotlib figure object of the drawn graph
    gra : netgraph Graph
        Netgraph object which can be further manipulated
    """
    from netgraph import Graph
    if kwargs.get('heatmap',False):     raise Exception("Heatmap option not implemented in netgraph renderer")
    if type(g) not in [nx.classes.graph.Graph, nx.classes.digraph.DiGraph]:
        mdl=g
        g, pos = get_graph_pos(mdl,pos, gtype)
    fig = plt.figure(figsize=figsize)
    if gtype=='normal':
        edgeflows=dict()
        if not pos: pos=nx.shell_layout(g)
        for edge in g.edges:
            flows=list(g.get_edge_data(edge[0],edge[1]).keys())
            edgeflows[edge[0],edge[1]]=''.join(flow for flow in flows)
        if highlight:
            faultnodes = highlight[0]
            degradednodes = highlight[1]
            faultedges = highlight[2]
            if showfaultlabels: faultlabels = {f:[str(i)] for i,f in enumerate(faultnodes)}
            else:               faultlabels = {}
            faultflows = {edge:''.join([' ',''.join(flow+' ' for flow in g.edges[edge])]) for edge in faultedges}
            fig_axis = plot_norm_netgraph(g, g.nodes(), faultnodes, degradednodes, faultflows, faultlabels, faultedges, faultflows, faultscen, time, showfaultlabels, edgeflows, scale=scale, pos=pos, colors=colors, show=False, **kwargs)
        else:
            labels, faultnodes, degradednodes, faults, faultlabels = get_graph_annotations(g, gtype)
            if not list(g.nodes(data='status'))[0][1]: faultedges = {}; faultflows = {}
            else:
                faultedges = [edge for edge in g.edges if any([g.edges[edge][flow].get('status','nom')=='Degraded' for flow in g.edges[edge]])]
                faultflows = {edge:''.join([' ',''.join(flow+' ' for flow in g.edges[edge] if g.edges[edge][flow]['status']=='Degraded')]) for edge in faultedges}
            fig_axis = plot_norm_netgraph(g, labels, faultnodes, degradednodes, faultflows, faultlabels, faultedges, faultflows, faultscen, time, showfaultlabels, edgeflows, scale=scale, pos=pos, colors=colors, show=False, **kwargs)
    elif gtype in ['bipartite', 'component']:
        labels={node:node for node in g.nodes}
        functions = [f for f, val in g.nodes.items() if val['bipartite']==0]
        flows = [f for f, val in g.nodes.items() if val['bipartite']==1]
        if not pos: pos=nx.spring_layout(g)
        if highlight:
            faultnodes = highlight[0]
            degradednodes = highlight[1]
            if showfaultlabels: 
                faultlabels = {f:[str(i)] for i,f in enumerate(faultnodes)}
            else:               faultlabels={}
            fig_axis = plot_bip_netgraph(g, labels, faultnodes, degradednodes, faultlabels,faultscen, time, showfaultlabels=showfaultlabels, scale=scale, pos=pos, colors=colors, functions = functions, flows=flows, show=False, **kwargs)
        else:                                      #plots graph with status information 
            labels, faultnodes, degradednodes, faults, faultlabels = get_graph_annotations(g, gtype)
            fig_axis = plot_bip_netgraph(g, labels, faultnodes, degradednodes, faultlabels,faultscen, time, showfaultlabels=showfaultlabels, scale=scale, pos=pos, colors=colors, functions = functions, flows=flows, show=False, **kwargs)
    elif gtype == 'typegraph':
        if not pos: pos = netgraph.get_sugiyama_layout(list(g.edges), nodes=g.nodes)
        if kwargs.get('heatmap', False): raise Exception("Invalid option for typegraph--not implemented")
        if "mdl" in locals():
            nx.draw(g, pos=pos, with_labels=True, node_size=scale*700, font_size=scale*8, font_weight='bold', node_color=colors[0])
        else:
            labels, faultnodes, degradednodes, faults, faultlabels = get_graph_annotations(g, gtype)
            fig_axis =plot_bip_netgraph(g,labels, faultnodes, degradednodes, faultlabels, faultscen, time, showfaultlabels=showfaultlabels, scale=scale, pos=pos, colors=colors, show=False, **kwargs)
    if filename:fig.savefig(filename=filename, format=filetype, bbox_inches = 'tight', pad_inches = 0)
    return fig, fig.axes[0], fig_axis[2]

def show_pyviz(g, gtype='typegraph', filename="typegraph", width=1000, filt=True, physics=False, notebook=False):
    """
    Method for plotting graphs with pyvis. Produces interactive HTML!

    Parameters
    ----------
    g : networkx graph or model
        Graph to plot or fmdtools model (which will be used to get the graph)
    gtype : 'hierarchical'/'bipartite'/'component', optional
        Type of model graph to plot The default is 'hierarchical'.
    filename : str, optional
        File to save the html to. The default is "typegraph.html".
    width : int, optional
        Width of the frame in px. The default is 1000.
    filt : Dict/Bool, optional
        Whether to display sliders. The default is True.
    physics : Bool, optional
        Whether to use physics during node placement. The default is False.
    Returns
    -------
    n : pyviz object
        pyviz object of the drawn graph
    """
    if type(g) not in [nx.classes.graph.Graph, nx.classes.digraph.DiGraph]:
        mdl=g
        g, pos = get_graph_pos(mdl, [], gtype)
    width = str(width)+"px"
    
    if gtype=='typegraph':   n = Network(directed=True, layout='hierarchical', width=width, notebook=notebook)
    elif gtype in ["component", "bipartite"]: n = Network(width=width, notebook=notebook)
    else:   raise Exception("Not a valid graph type")     
    n.from_nx(g)
    n.toggle_physics(physics)
    if filt: n.show_buttons(filter_=filt)
    n.show(filename+".html")
    return n
        

def exec_order(mdl, renderer='matplotlib', gtype='bipartite', colors=['lightgray', 'cyan','teal'], show_dyn_order=True, title="Function Execution Order", legend=True, **kwargs):
    """
    Displays the execution order/types of the model, where the functions and flows in the
    static step are highlighted and the functions in the dynamic step are listed (with corresponding order)

    Parameters
    ----------
    mdl : fmdtools Model
        Model of the system to visualize.
    renderer : 'matplotlib' or 'graphviz'
        Renderer to use for the graph
    gtype : 'normal'/'bipartite', optional
        Representation of the model to use. The default is 'bipartite'.
    colors : list, optional
        Colors to use for unexecuted functions, static propagation steps, and dynamic functions. 
        The default is ['lightgray', 'cyan','teal'].
    show_dyn_order : bool, optional
        Whether to label the execution order for dynamic functions. The default is True.
    title : str, optional
        Title for the plot. The default is "Function Execution Order".
    legend : bool, optional
        Whether to show a legend. The default is True.
    **kwargs : see arguments for the respective renderers
    Returns
    -------
    tuple of form (figure, axis) 

    """

    if gtype =='normal': fig_axis = show(mdl, renderer=renderer, gtype=gtype, highlight=[mdl.dynamicfxns, mdl.staticfxns,  mdl.graph.edges(mdl.staticfxns)], colors=colors, showfaultlabels= show_dyn_order, **kwargs)
    else:
        staticnodes = list(mdl.staticfxns) + list(set([n for node in mdl.staticfxns for n in mdl.bipartite.neighbors(node)]))
        dynamicnodes = list(mdl.dynamicfxns) #+ list(set().union(*[nx.node_connected_component(mdl.bipartite, node) for node in mdl.dynamicfxns]))
        fig_axis = show(mdl, renderer=renderer, gtype=gtype, highlight=[dynamicnodes, staticnodes], colors=colors, showfaultlabels= show_dyn_order, **kwargs)
    
    if legend:
        if renderer=='graphviz': 
            gv_execute_order_legend(colors)
        else:
            legend_elements = [Patch(facecolor=colors[0], edgecolor=colors[0], label='No Execution'),
                               Patch(facecolor=colors[2], edgecolor=colors[2], label='Dynamic Step'),
                               Patch(facecolor=colors[1], edgecolor=colors[1], label='Static Step')]
            
            fig_axis[1].legend(handles = legend_elements, ncol=3, bbox_to_anchor = (1.0,-0.05))
    if title: 
        if renderer=='graphviz':    print('title not implemented in graphviz renderer')
        else:                       fig_axis[1].set_title(title)
    return fig_axis
    
def history(ghist, gtype='normal', pos=[], scale=1, faultscen=[],showfaultlabels=True, colors=['lightgray','orange', 'red']):
    """
    Displays plots of the graph over time given a dict history of graph objects

    Parameters
    ----------
    ghist : dict
        A dictionary of the history of the graph over time with structure:
       {time: graphobject}, where
           - time is the time where the snapshot of the graph was recorded
           - graphobject is the snapshot of the graph at that time
    gtype : 'normal' or 'bipartite'
        Type of graph input to show--normal (multgraph) or bipartite
    pos : dict
        Positions for nodes
    scale: float
        Changes sizes of nodes in bipartite graph
    faultscen : str, optional
        Name of the fault scenario (for the title). The default is [].
    showfaultlabels : bool, optional
        Whether or not to label the faults on the functions. The default is True.
    """
    for time, graph in ghist.items():
        show(graph,gtype=gtype,pos=pos, scale=scale, faultscen=faultscen, time=time, showfaultlabels=showfaultlabels, colors=colors)

def result_from(mdl, reshist, time, renderer='matplotlib', gtype='bipartite', **kwargs):
    """
    Plots a representation of the model graph at a specific time in the results history.

    Parameters
    ----------
    mdl : model
        The model the faults were run in.
    reshist : dict
        A dictionary of results (from process.hists() or process.typehist() for the typegraph option)
    time : float
        The time in the history to plot the graph at.
    renderer : 'matplotlib' or 'graphviz'
        Renderer to use to plot the graph. Default is 'matplotlib'
    gtype : str, optional
        The type of graph to plot (normal or bipartite). The default is 'bipartite'.
    MATPLOTLIB OPTIONS:
    ----------
    faultscen : str, optional
        Name of the fault scenario. The default is [].
    showfaultlabels : bool, optional
        Whether or not to list faults on the plot. The default is True.
    scale : float, optional
        Scale factor for the node/label sizes. The default is 1.
    pos : dict, optional
        dict of node positions (if re-using positions). The default is [].
    """
    [[t_ind,],] = np.where(reshist['time']==time)
    g, pos = get_graph_pos(mdl, kwargs.get('pos', []), gtype)
    if renderer=='matplotlib':
        fig  = plt.figure(figsize=kwargs.pop('figsize', (6,4)))
        if gtype=='bipartite':      update_bipplot(t_ind, reshist, g, pos, **kwargs)
        elif gtype=='typegraph':    update_typegraphplot(t_ind, reshist, g, pos, **kwargs)
        elif gtype=='normal':       update_graphplot(t_ind, reshist, g, pos, **kwargs)
        else:           raise Exception("Graph type "+gtype+" not a valid option")
        return fig
    elif renderer=='netgraph':
        fig = plt.figure(figsize=kwargs.pop('figsize', (6,4)))
        if gtype=='bipartite':      fig, ax, gra = update_net_bipplot(t_ind, reshist, g, pos, **kwargs)
        elif gtype=='typegraph':    fig, ax, gra = update_net_typegraphplot(t_ind, reshist, g, pos, **kwargs)
        elif gtype=='normal':       fig, ax, gra = update_net_graphplot(t_ind, reshist, g, pos, **kwargs)
        else:                       raise Exception("Graph type "+gtype+" not a valid option")
        return fig, gra
    elif renderer=='graphviz':
        if gtype=='bipartite': dot = update_gv_bipplot(t_ind, reshist, g, **kwargs)
        elif gtype=='normal':   dot = update_gv_graphplot(t_ind, reshist, g, **kwargs)
        else:           raise Exception("Graph type "+gtype+" not a valid option for graphviz renderer")
        display(SVG(dot._repr_svg_()))
        return dot
    else: raise Exception("Invalid renderer: "+renderer)

def results_from(mdl, reshist, times, renderer='matplotlib', gtype='bipartite', **kwargs):
    """
    Plots a set of representations of the model graph at given times in the results history.

    Parameters
    ----------
    mdl : model
        The model the faults were run in.
    reshist : dict
        A dictionary of results (from process.hists() or process.typehist() for the typegraph option)
    times : list or 'all'
        The times in the history to plot the graph at. If 'all', plots them all
    renderer : 'matplotlib' or 'graphviz'
        Renderer to use to plot the graph. Default is 'matplotlib'
    gtype : str, optional
        The type of graph to plot (normal or bipartite). The default is 'bipartite'.
    MATPLOTLIB OPTIONS:
    ----------
    faultscen : str, optional
        Name of the fault scenario. The default is [].
    showfaultlabels : bool, optional
        Whether or not to list faults on the plot. The default is True.
    scale : float, optional
        Scale factor for the node/label sizes. The default is 1.
    pos : dict, optional
        dict of node positions (if re-using positions). The default is [].
    Returns
    ----------
    frames : Dict
        Dictionary of mpl figures keyed at each time {time:fig} 
    """
    g, pos = get_graph_pos(mdl, kwargs.get('pos', []), gtype)
    if times=='all':    t_inds= [i for i in range(0,len(reshist['time']))]
    else:               t_inds= [ np.where(reshist['time']==time)[0][0] for time in times]
    frames = {}
    if renderer == 'matplotlib':
        for t_ind in t_inds:
            fig = plt.figure(figsize=kwargs.get('figsize', (6,4)))
            if gtype=='bipartite':      update_bipplot(t_ind, reshist, g, pos, show=False, **kwargs)
            elif gtype=='typegraph':    update_typegraphplot(t_ind, reshist, g, pos, show=False, **kwargs)
            elif gtype=='normal':       update_graphplot(t_ind, reshist, g, pos, show=False, **kwargs)
            else:           raise Exception("Graph type "+gtype+" not a valid option")
            frames[t_ind] = fig
    elif renderer == 'netgraph':
        for ind in t_inds:
            fig = plt.figure(figsize=kwargs.get('figsize', (6,4)))
            if gtype=='bipartite':      update_net_bipplot(t_ind, reshist, g, pos, **kwargs)
            elif gtype=='typegraph':    update_net_typegraphplot(t_ind, reshist, g, pos, **kwargs)
            elif gtype=='normal':       update_net_graphplot(t_ind, reshist, g, pos, **kwargs)
            else:           raise Exception("Graph type "+gtype+" not a valid option")
            frames[t_ind] = fig
    elif renderer == 'graphviz':
        for t_ind in t_inds:
            if gtype=='bipartite': dot = update_gv_bipplot(t_ind, reshist, g, **kwargs)
            elif gtype=='normal':   dot = update_gv_graphplot(t_ind, reshist, g, **kwargs)
            else:           raise Exception("Graph type "+gtype+" not a valid option for graphviz renderer")
            frames[t_ind] = dot
    return frames

def animation_from(mdl, reshist, times, faultscen=[], gtype='bipartite',figsize=(6,4), showfaultlabels=True, scale=1, show=False, pos=[], colors=['lightgray','orange', 'red'], renderer='matplotlib'):
    """
    Creates an animation of the model graph using results at given times in the results history.
    To view, use %matplotlib qt from spyder or %matplotlib notebook from jupyter
    To save (or do anything useful)h, make sure ffmpeg is installed  https://www.wikihow.com/Install-FFmpeg-on-Windows

    Parameters
    ----------
    mdl : model
        The model the faults were run in.
    reshist : dict
        A dictionary of results (from process.hists() or process.typehist() for the typegraph option)
    times : list or 'all'
        The times in the history to plot the graph at. If 'all', plots them all
    faultscen : str, optional
        Name of the fault scenario. The default is [].
    gtype : str, optional
        The type of graph to plot (normal or bipartite). The default is 'bipartite'.
    showfaultlabels : bool, optional
        Whether or not to list faults on the plot. The default is True.
    scale : float, optional
        Scale factor for the node/label sizes. The default is 1.
    show : bool, optional
        Whether to show the plot at the end (may be redundant). The default is True.
    pos : dict, optional
        dict of node positions (if re-using positions). The default is [].
    """
    g, pos = get_graph_pos(mdl, pos, gtype)
    if times=='all':    t_inds= [i for i in range(0,len(reshist['time']))]
    else:   t_inds= [ np.where(reshist['time']==time)[0][0] for time in times]
    if renderer='matplotlib':
        if gtype=='bipartite':  update_plot = update_bipplot
        elif gtype=='normal':   update_plot = update_graphplot
        elif gtype=='typegraph':update_plot = update_typegraphplot
    elif renderer='netgraph':
        if gtype=='bipartite':  update_plot = update_net_bipplot
        elif gtype=='normal':   update_plot = update_net_graphplot
        elif gtype=='typegraph':update_plot = update_net_typegraphplot
    
    fig = plt.figure(figsize=figsize)
    ani = matplotlib.animation.FuncAnimation(fig, update_plot, frames=t_inds, fargs=(reshist, g, pos, faultscen, showfaultlabels, scale, False, colors))
    if show: plt.show()
    return ani

###HELPER FUNCTIONS
#############################
def get_graph_pos(mdl, pos, gtype):
    """Helper function for getting the right graph/positions from a model"""
    if gtype=='normal': 
        g = mdl.graph.copy()
        if not pos:
            if mdl.graph_pos:   pos=mdl.graph_pos
            else:               pos=nx.shell_layout(g)
    elif gtype=='bipartite':
        g = mdl.bipartite.copy()
        if not pos:
            if mdl.bipartite_pos:   pos=mdl.bipartite_pos
            else:                   pos=nx.spring_layout(g)
    elif gtype=='typegraph':
        g=mdl.return_typegraph()
        if not pos: pos = netgraph.get_sugiyama_layout(list(g.edges), nodes=g.nodes)
    elif gtype=='component':
        g = mdl.return_stategraph('component')
        if not pos: pos=nx.spring_layout(g)
    else: raise Exception("Graph type "+gtype+" not valid")
    return g,pos
def get_graph_annotations(g, gtype='bipartite'):
    """Helper method that returns labels/lists degraded nodes for the plot annotations"""
    labels={node:node for node in g.nodes}
    statuses=dict(g.nodes(data='status', default='Nominal'))
    faultnodes=[node for node,status in statuses.items() if status=='Faulty']
    degradednodes=[node for node,status in statuses.items() if status=='Degraded']
    faults=dict(g.nodes(data='modes', default={'nom'}))
    if gtype=='typegraph':
        faultlabels = {fclass:set(fxns.keys()) for fclass, fxns in g.nodes(data='modes') if fxns and set([mode for modes in fxns.values() for mode in modes if mode!='nom'])}
    else: faultlabels = {node:fault for node,fault in faults.items() if fault!={'nom'}}
    return labels, faultnodes, degradednodes, faults, faultlabels
def get_plotlabels(g, reshist, t_ind):
    """
    Assigns labels to a graph g from reshist at time t so that it can be plotted

    Parameters
    ----------
    g : networkx graph
        The graph to get labels for
    reshist : dict
        The dict of results history over time (from process.hists() or process.typehist() for the typegraph option)
    t_ind : float
        The time in reshist to update the graph at

    Returns
    -------
    labels : dict
        labels for the graph.
    faultfxns : dict
        functions with faults in them
    degfxns : dict
        functions that are degraded
    degflows : dict
        flows that are degraded
    faultlabels : dict
        names of each fault
    faultedges : dict
        edges with faults in them
    faultedgeflows : dict
        names of flows that are degraded on each edge
    edgelabels : dict
        labels of each edge
    """
    labels={node:node for node in g.nodes}
    functions = reshist['functions'].keys()
    
    faultfxns = []
    degfxns = []
    degflows = []
    faultlabels = {}
    edgelabels=dict()
    for edge in g.edges:
        flows=list(g.get_edge_data(edge[0],edge[1]).keys())
        edgelabels[edge[0],edge[1]]=''.join(flow for flow in flows)
    for function in functions:
        if reshist['functions'][function]['numfaults'][t_ind]:
            faultfxns+=[function] 
            if type(reshist['functions'][function]['faults']) == dict:
                faultlabels[function] = {fault for fault, occ in reshist['functions'][function]['faults'].items() if occ[t_ind]}
            else: faultlabels[function] = reshist['functions'][function]['faults'][t_ind]
        if not reshist['functions'][function]['status'][t_ind]:
            degfxns+=[function]
    flows = reshist['flows'].keys()
    for flow in flows:
        if not reshist['flows'][flow][t_ind]==1:
            degflows+=[flow] 
    faultedges = [edge for edge in g.edges if any([reshist['flows'][flow][t_ind]==0 for flow in g.edges[edge].keys()])]
    faultedgeflows = {edge:''.join([' ',''.join(flow+' ' for flow in g.edges[edge] if reshist['flows'][flow][t_ind]==0)]) for edge in faultedges}
    return labels, faultfxns, degfxns, degflows, faultlabels, faultedges, faultedgeflows, edgelabels

###MATPLOTLIB HELPER FUNCTIONS
#############################
def plot_normgraph(g, labels, faultfxns, degfxns, degflows, faultlabels, faultedges, faultedgeflows, faultscen, time, showfaultlabels, edgeflows, scale=1, pos=[], show=True, colors=['lightgray','orange', 'red'], title=[], show_edgelabels=True):
    """ Plots a standard graph. Used in other functions"""
    if faultscen:   plt.title('Propagation of faults to '+faultscen+' at t='+str(time))
    elif title:     plt.title(title)
    nodesize=scale*2000
    font_size=scale*12
    if not pos: pos=nx.shell_layout(g)
    nx.draw_networkx(g,pos,node_size=nodesize,font_size=font_size, node_shape='s',edge_color='gray', node_color=colors[0], width=3, font_weight='bold')
    if show_edgelabels: nx.draw_networkx_edge_labels(g,pos,font_size=font_size, edge_labels=edgeflows)
    nx.draw_networkx_nodes(g, pos, nodelist=faultfxns,node_shape='s',node_color = colors[2], node_size = nodesize*1.2)
    nx.draw_networkx_nodes(g, pos, nodelist=degfxns,node_shape='s', node_color = colors[1], node_size = nodesize)
    nx.draw_networkx_edges(g,pos,edgelist=faultedges, edge_color=colors[1])
        
    if showfaultlabels:
        faultlabels_form = {node:''.join(['\n\n ',''.join(f+' ' for f in fault if f!='nom')]) for node,fault in faultlabels.items() if fault!={'nom'}}
        nx.draw_networkx_labels(g, pos, labels=faultlabels_form, font_size=font_size, font_color='k')
        nx.draw_networkx_edge_labels(g,pos,edge_labels=faultedgeflows,font_size=font_size, font_color=colors[1])
    plt.axis('off')
    return plt.gcf(), plt.gca()

def plot_bipgraph(g, labels, faultfxns, degnodes, faultlabels, faultscen=[], time=0, showfaultlabels=True, scale=1, pos=[], show=True, colors=['lightgray','orange', 'red'], title=[],functions=[], flows=[]):
    """ Plots a bipartite graph. Used in other functions"""
    if faultscen:   plt.title('Propagation of faults to '+faultscen+' at t='+str(time))
    elif title:     plt.title(title)
    nodesize=scale*700
    font_size=scale*8
    if not pos: pos=nx.spring_layout(g)
    if functions and flows:
        nx.draw_networkx_edges(g, pos)
        nx.draw_networkx_nodes(g, pos, nodelist = functions, node_shape='s', node_size=nodesize, node_color = colors[0])
        nx.draw_networkx_nodes(g, pos, nodelist = flows, node_size=nodesize, node_color = colors[0])
        degfxns = [node for node in degnodes if node in functions]
        degflows = [node for node in degnodes if node in flows]
        nx.draw_networkx_nodes(g, pos, nodelist=faultfxns, node_shape='s', node_color = colors[2], node_size=nodesize*1.2)
        nx.draw_networkx_nodes(g, pos, nodelist=degfxns, node_shape='s', node_color = colors[1], node_size=nodesize)
        nx.draw_networkx_nodes(g, pos, nodelist=degflows,node_color = colors[1], node_size=nodesize)
        nx.draw_networkx_labels(g, pos, labels=labels,font_size=font_size,font_weight='bold')

    elif functions or flows:
        raise Exception("Invalid option--either provide list of functions and flows, or neither")
    else:
        nx.draw(g, pos, labels=labels,font_size=font_size, node_size=nodesize, node_color = colors[0], font_weight='bold')
        nx.draw_networkx_nodes(g, pos, nodelist=faultfxns,node_color = colors[2], node_size=nodesize*1.2)
        nx.draw_networkx_nodes(g, pos, nodelist=degnodes,node_color = colors[1], node_size=nodesize)
    if showfaultlabels:
        faultlabels_form = {node:''.join(['\n\n ',''.join(f+' ' for f in fault if f!='nom')]) for node,fault in faultlabels.items() if fault!={'nom'}}
        nx.draw_networkx_labels(g, pos, labels=faultlabels_form, font_size=font_size, font_color='k')
    plt.axis('off')
    return plt.gcf(), plt.gca()
def update_bipplot(t_ind, reshist, g, pos, faultscen=[], showfaultlabels=True, scale=1, show=True, colors=['lightgray','orange', 'red'], **kwargs):
    """Updates a bipartite graph plot at a given timestep t_ind given the result history reshist"""
    time = reshist['time'][t_ind]
    labels, faultfxns, degfxns, degflows, faultlabels, faultedges, faultedgeflows, edgeflows = get_plotlabels(g, reshist, t_ind)
    degnodes = degfxns + degflows
    plot_bipgraph(g, labels, faultfxns, degnodes, faultlabels, faultscen, time, showfaultlabels, scale, pos, show, colors=colors, functions = reshist['functions'].keys(), flows=reshist['flows'].keys(), **kwargs)
def update_graphplot(t_ind, reshist, g, pos, faultscen=[], showfaultlabels=True, scale=1, show=True, colors=['lightgray','orange', 'red'], **kwargs):
    """Updates a normal graph plot at a given timestep t_ind given the result history reshist"""
    time = reshist['time'][t_ind]
    labels, faultfxns, degfxns, degflows, faultlabels, faultedges, faultedgeflows, edgeflows = get_plotlabels(g, reshist, t_ind)
    plot_normgraph(g, labels, faultfxns, degfxns, degflows, faultlabels, faultedges, faultedgeflows, faultscen, time, showfaultlabels, edgeflows, scale, pos, show, colors=colors, **kwargs)
def update_typegraphplot(t_ind, reshist, g, pos, faultscen=[], showfaultlabels=True, scale=1, show=True, colors=['lightgray','orange', 'red'], **kwargs):
    """Updates a typegraph-stype plot at a given timestep t_ind given the result history reshist"""
    time = reshist['time'][t_ind]
    labels, faultfxns, degfxns, degflows, faultlabels, faultedges, faultedgeflows, edgeflows = get_plotlabels(g, reshist, t_ind)
    degnodes = degfxns + degflows
    plot_bipgraph(g, labels, faultfxns, degnodes, faultlabels, faultscen, time, showfaultlabels, scale, pos, show, colors=colors, **kwargs)


###GRAPHVIZ HELPER FUNCTIONS
############################
def gv_import_check():
    try:
        from graphviz import Digraph, Graph
    except ImportError as error:
        print(error.__class__.__name__ + ": " + error.message)
        raise Exception("GraphViz not installed. Please see:\n https://pypi.org/project/graphviz/ \n https://www.graphviz.org/download/")
    return Digraph, Graph
def plot_gv_normgraph(g, edgeflows, faultnodes, degradednodes, faultflows, faultlabels, faultedges, faultscen, time, showfaultlabels, colors_dict, dot):
    for node in g.nodes:
        node_label = node
        if node in faultlabels and showfaultlabels == True:
            node_label += " \\n "
            node_label += faultlabels[node]
        dot.node(node,label=node_label, style="filled", fillcolor=colors_dict[node], shape='box')
    for edge in edgeflows:
        edge_label = edgeflows[edge]
        if edge in faultflows:
            if (faultflows[edge].strip(" ")) != edgeflows[edge]:
                edge_label  += " \\n "
                edge_label += faultflows[edge]
        dot.edge(edge[0], edge[1], label=edge_label, color=colors_dict[edge], labelangle="180")
    return dot
def plot_gv_bipartite(g, faultnodes, degradednodes, faultlabels, faultscen, time, showfaultlabels, colors_dict, functions, flows, edges, dot):
    shapes = {f:'ellipse' for f in flows}
    shapes.update({ f1:'box' for f1 in functions})
    
    for node in functions+flows:
        node_label = node
        if node in faultlabels and showfaultlabels == True:
            node_label += " \\n "
            node_label += faultlabels[node]
        dot.node(node,label=node_label, style="filled", fillcolor=colors_dict[node], shape=shapes[node])
    for edge in edges:
        dot.edge(edge[0], edge[1])
    return dot

def gv_execute_order_legend(colors):
    from graphviz import Graph
    legend = Graph(name='legend')
    legend.attr(sep="+0")
    legend.node("No Execution", label="No Execution", style="filled", fillcolor=colors[0], shape='box')
    legend.node("Dynamic Step", label="Dynamic Step", style="filled", fillcolor=colors[2], shape='box')
    legend.node("Static Step", label="Static Step", style="filled", fillcolor=colors[1], shape='box')
    legend.attr(rank='source')
    display(SVG(legend._repr_svg_()))
    return

def update_gv_bipplot(t_ind, reshist, g, faultscen=[], showfaultlabels=True, colors=['lightgray','orange', 'red'], heatmap={}, cmap=plt.cm.coolwarm, **kwargs):
    """graphviz helper: updates a bipartite graph plot at a given timestep t_ind given the result history reshist"""
    Digraph, Graph = gv_import_check()
    kwargs["layout"] = kwargs.get("layout", "twopi")
    kwargs["overlap"] = kwargs.get("overlap", "voronoi")
    time = reshist['time'][t_ind]
    functions = list(reshist['functions'].keys()); flows=list(reshist['flows'].keys())
    labels, faultfxns, degfxns, degflows, faultlabels, faultedges, faultedgeflows, edgeflows = get_plotlabels(g, reshist, t_ind)
    degnodes = degfxns + degflows
    colors_dict = gv_colors(g, 'bipartite', colors, heatmap,cmap, faultfxns, degnodes, faultedges=faultedges, edgeflows=edgeflows, functions=functions, flows=flows)
    faultlabels_form = {node:''.join(['\n\n ',''.join(f+' ' for f in fault if f!='nom')]) for node,fault in faultlabels.items() if fault!={'nom'}}
    dot = Graph(comment="model network", graph_attr=kwargs)
    dot = plot_gv_bipartite(g, faultfxns, degnodes, faultlabels_form, faultscen, time, showfaultlabels, colors_dict, functions, flows, g.edges, dot)
    return dot
def update_gv_graphplot(t_ind, reshist, g, faultscen=[], showfaultlabels=True, colors=['lightgray','orange', 'red'], heatmap={}, cmap=plt.cm.coolwarm, **kwargs):
    """graphviz helpwer: Updates a normal graph plot at a given timestep t_ind given the result history reshist"""
    Digraph, Graph = gv_import_check()
    kwargs["pad"] = kwargs.get("pad", "0.5")
    kwargs["ranksep"] = kwargs.get("ranksep", "2")
    time = reshist['time'][t_ind]
    functions = list(reshist['functions'].keys()); flows=list(reshist['flows'].keys())
    labels, faultfxns, degfxns, degflows, faultlabels, faultedges, faultedgeflows, edgeflows = get_plotlabels(g, reshist, t_ind)
    colors_dict = gv_colors(g, 'normal', colors, heatmap,cmap, faultfxns, degfxns, faultedges=faultedges, edgeflows=edgeflows, functions=functions, flows=flows)
    faultlabels_form = {node:''.join(['\n\n ',''.join(f+' ' for f in fault if f!='nom')]) for node,fault in faultlabels.items() if fault!={'nom'}}
    dot = Graph(comment="model network", graph_attr=kwargs)
    dot = plot_gv_normgraph(g, edgeflows, faultfxns, degfxns, degflows, faultlabels_form, faultedges, faultscen, time, showfaultlabels, colors_dict, dot)
    return dot

def gv_colors(g, gtype, colors, heatmap, cmap, faultnodes, degradednodes, faultedges=[], edgeflows={}, functions=[], flows=[], highlight=[]):
    """
    creates dictonary of node/edge colors for a graphviz plot

    Parameters
    ----------
    g : nx graph object or model
        The multigraph to plot
    gtype : string, optional
        Type of graph input to show
        values are 'normal', 'bipartite', or 'typegraph'.
    colors : list, optional
        List of colors to use for nominal, degraded, and faulty functions/flows.
        Default is: ['lightgray','orange', 'red']
    heatmap : dict, optional
        A heatmap dictionary to overlay on the plot. The default is {}.
    cmap : mpl colormap
        Colormap to use for heatmap visualization
    faultnodes : list
        list of the nodes with faults
    degradednodes : list
        list of the nodes with degraded functionality
    faultedges : list
        list of edges(flows) that have faults. Only used for 'normal' graph. The default is [].
    edgeflows : dictionary
        dictionary of edges (n1,n2) and edge/flow names. The default is {}.
    functions : list, optional
        list of function nodes. Only used for 'bipartite' graph. The default is [].
    flows : list, optional
        list of flow nodes. Only used for 'bipartite' graph. The default is [].

    Returns
    -------
    colors_dict : dictionary
        dictionary withe keys as nodes/edges and values colors.

    """
    if gtype == 'normal':
        if heatmap == {}: #or highlight != []:
                colors_dict = {fn: colors[2] for fn in faultnodes}
                colors_dict.update({dn: colors[1] for dn in degradednodes})
                colors_dict.update({f: colors[0] for f in g.nodes if f not in degradednodes and f not in faultnodes})
                colors_dict.update({fe: colors[1] for fe in faultedges})
                colors_dict.update({ne: colors[0] for ne in edgeflows if ne not in faultedges})
        elif heatmap != {}:
            colors_dict = {}
            colors_val_dict = {}
            for node in g.nodes:
                colors_val_dict[node] = heatmap.get(node, 0.0)
            for node in edgeflows:
                 colors_dict[node] = "black"
            Arange = [colors_val_dict[node] for node in colors_val_dict if node not in edgeflows]
            node_labels = [node for node in colors_val_dict if node not in edgeflows]
            norm = matplotlib.colors.Normalize(vmin = min(Arange), vmax = max(Arange))
            m = matplotlib.cm.ScalarMappable(norm=norm, cmap=cmap)
            mm = m.to_rgba(Arange)
            mm = [matplotlib.colors.to_hex(mm_i) for mm_i in mm]
            for i in range(len(mm)):
                colors_dict[node_labels[i]] = mm[i]
    elif gtype == 'bipartite':
        if heatmap == {}:
            colors_dict = {fn: colors[2] for fn in faultnodes}
            colors_dict.update({dn: colors[1] for dn in degradednodes})
            colors_dict.update({f: colors[0] for f in functions+flows if f not in degradednodes and f not in faultnodes})
        else:
            colors_dict = {}
            colors_val_dict = {}
            for node in functions+flows:
                colors_val_dict[node] = heatmap.get(node, 0.0)
            Arange = [colors_val_dict[node] for node in colors_val_dict]
            node_labels = [node for node in colors_val_dict]
            norm = matplotlib.colors.Normalize(vmin = min(Arange), vmax = max(Arange))
            m = matplotlib.cm.ScalarMappable(norm=norm, cmap=cmap)
            mm = m.to_rgba(Arange)
            mm = [matplotlib.colors.to_hex(mm_i) for mm_i in mm]
            for i in range(len(mm)):
                colors_dict[node_labels[i]] = mm[i]
    return colors_dict

###NETGRAPH HELPER FUNCTIONS
#############################
def plot_norm_netgraph(g, labels, faultfxns, degfxns, degflows, faultlabels, faultedges, faultedgeflows, faultscen, time, showfaultlabels, edgeflows, scale=1, pos=[], show=True, colors=['lightgray','orange', 'red'], title=[], show_edgelabels=True, **kwargs):
    """ Experimental method for plotting with netgraph instead of networkx"""
    if faultscen:   plt.title('Propagation of faults to '+faultscen+' at t='+str(time))
    elif title:     plt.title(title)
    if not pos: pos=nx.shell_layout(g)
    from netgraph import Graph
    node_shape = {}; node_color ={}; node_edge_color={}
    for n in g.nodes:
        node_edge_color[n]=colors[0]
        node_shape[n]='s'
        if n in degfxns:  
            node_color[n]=colors[1]
            if n in faultfxns: node_edge_color[n] = colors[2]
        elif n in faultfxns: node_color[n]=colors[2]
        else:               node_color[n]=colors[0]
        if showfaultlabels and faultlabels.get(n,False):
            labels[n]=labels[n]+' \n'+' '.join([f for f in faultlabels[n] if f!='nom'])
            
    edge_color = {}
    for e in g.edges:
        edge_color[e] = colors[0]
        if e in faultedges: edge_color[e] = colors[1]
    if showfaultlabels and any(faultedgeflows): 
        edgelabels = faultedgeflows
        edge_label_fontdict={'size':scale*4, 'color':'red'}
    elif show_edgelabels: 
        edgelabels=edgeflows
        edge_label_fontdict={'size':scale*4, 'color':'black'}
    else:               
        edgelabels={}
        edge_label_fontdict={'size':scale*4, 'color':'black'}
    gra = Graph(g, node_layout=pos, edge_color=edge_color, edge_size=scale, edge_labels=edgelabels,edge_label_font_size=scale*2, edge_zorder=1,edge_label_fontdict=edge_label_fontdict,\
                node_label_fontdict={'size':scale*8, 'fontweight':'bold'}, node_size=scale*20, node_edge_width=scale*2,\
                node_shape = node_shape, node_color = node_color, node_edge_color = node_edge_color, node_labels=labels,  node_zorder=2)
    return plt.gcf(), plt.gca(), gra
def plot_bip_netgraph(g, labels, faultfxns, degnodes, faultlabels, faultscen=[], time=0, showfaultlabels=True, scale=1, pos=[], show=True, colors=['lightgray','orange', 'red'], title=[],functions=[], flows=[], **kwargs):
    """ Experimental method for plotting with netgraph instead of networkx"""
    if faultscen:   plt.title('Propagation of faults to '+faultscen+' at t='+str(time))
    elif title:     plt.title(title)
    if not pos: pos=nx.spring_layout(g)
    if type(g)==nx.classes.digraph.DiGraph: arrows = True
    else:                                   arrows = False
    from netgraph import Graph
    node_shape = {}; node_color ={}; node_edge_color={}
    for n in g.nodes:
        if n in functions: node_shape[n]='s'
        else:               node_shape[n]='o'
        node_edge_color[n]=colors[0]
        if n in degnodes:  
            node_color[n]=colors[1]
            if n in faultfxns: node_edge_color[n] = colors[2]
            else:               node_edge_color[n] = colors[1]
        elif n in faultfxns: node_color[n]=colors[2]
        else:               node_color[n]=colors[0]
        if showfaultlabels and faultlabels.get(n,False):
            labels[n]=labels[n]+' \n'+' '.join([f for f in faultlabels[n] if f!='nom'])
    gra = Graph(g, node_layout=pos, node_label_fontdict={'size':scale*8, 'fontweight':'bold'}, node_size=scale*10, node_edge_width=scale,\
                node_shape = node_shape, node_color = node_color, node_edge_color = node_edge_color, node_labels=labels,  node_zorder=2, arrows=arrows)
    return plt.gcf(), plt.gca(), gra
def update_net_graphplot(t_ind, reshist, g, pos, faultscen=[], showfaultlabels=True, scale=1, show=True, colors=['lightgray','orange', 'red'], **kwargs):
    """Updates a normal graph plot at a given timestep t_ind given the result history reshist"""
    time = reshist['time'][t_ind]
    labels, faultfxns, degfxns, degflows, faultlabels, faultedges, faultedgeflows, edgeflows = get_plotlabels(g, reshist, t_ind)
    fig, ax, gra = plot_norm_netgraph(g, labels, faultfxns, degfxns, degflows, faultlabels, faultedges, faultedgeflows, faultscen, time, showfaultlabels, edgeflows, scale, pos, show, colors=colors, **kwargs)
    return fig, ax, gra
def update_net_bipplot(t_ind, reshist, g, pos, faultscen=[], showfaultlabels=True, scale=1, show=True, colors=['lightgray','orange', 'red'], **kwargs):
    """Updates a bipartite graph plot at a given timestep t_ind given the result history reshist"""
    time = reshist['time'][t_ind]
    labels, faultfxns, degfxns, degflows, faultlabels, faultedges, faultedgeflows, edgeflows = get_plotlabels(g, reshist, t_ind)
    degnodes = degfxns + degflows
    fig, ax, gra = plot_bip_netgraph(g, labels, faultfxns, degnodes, faultlabels, faultscen, time, showfaultlabels, scale, pos, show, colors=colors, functions = reshist['functions'].keys(), flows=reshist['flows'].keys(), **kwargs)
    return fig, ax, gra
def update_net_typegraphplot(t_ind, reshist, g, pos, faultscen=[], showfaultlabels=True, scale=1, show=True, colors=['lightgray','orange', 'red'], **kwargs):
    """Updates a typegraph-stype plot at a given timestep t_ind given the result history reshist"""
    time = reshist['time'][t_ind]
    labels, faultfxns, degfxns, degflows, faultlabels, faultedges, faultedgeflows, edgeflows = get_plotlabels(g, reshist, t_ind)
    degnodes = degfxns + degflows
    fig, ax, gra = plot_bip_netgraph(g, labels, faultfxns, degnodes, faultlabels, faultscen, time, showfaultlabels, scale, pos, show, colors=colors, **kwargs)
    return fig, ax, gra<|MERGE_RESOLUTION|>--- conflicted
+++ resolved
@@ -294,15 +294,9 @@
     elif gtype == 'typegraph':
         kwargs["pad"] = kwargs.get("pad", "0.5")
         kwargs["ranksep"] = kwargs.get("ranksep", "2")
-<<<<<<< HEAD
-    #checking type of g -- calls :if not nx
-=======
-    extra_kwargs = ['pos', 'scale']
-    for ex in extra_kwargs:
-        if ex in kwargs:
-            del kwargs[ex]
-    #checking type of g -- calls show if not nx
->>>>>>> 3c4a0738
+    if kwargs.pop('pos',False):     print('invalid option: pos') 
+    if kwargs.pop('scale', False):  print('invalid option: scale') 
+        
     if type(g) not in [nx.classes.graph.Graph, nx.classes.digraph.DiGraph]:
         mdl=g
         g, pos = get_graph_pos(mdl, kwargs.get('pos', []), gtype)
